from __future__ import annotations

import inspect
from contextlib import asynccontextmanager
from typing import (
    TYPE_CHECKING,
    Any,
    AsyncIterable,
    Awaitable,
    Callable,
    Iterable,
    Literal,
    Optional,
    Sequence,
    Tuple,
    Union,
    cast,
    overload,
)
from weakref import WeakValueDictionary

from htmltools import (
    HTML,
    RenderedHTML,
    Tag,
    TagAttrValue,
    TagChild,
    TagList,
    css,
)
from shiny import reactive
from shiny.bookmark import BookmarkState, RestoreState
from shiny.bookmark._types import BookmarkStore
from shiny.module import ResolvedId, resolve_id
from shiny.reactive._reactives import Effect_
from shiny.session import (
    get_current_session,
    require_active_session,
    session_context,
)
from shiny.types import Jsonifiable, NotifyException
from shiny.ui.css import CssUnit, as_css_unit
from shiny.ui.fill import as_fill_item, as_fillable_container

from . import _utils
from ._chat_bookmark import (
    BookmarkCancelCallback,
    CancelCallback,
    ClientWithState,
    get_chatlas_state,
    is_chatlas_chat_client,
    set_chatlas_state,
)
<<<<<<< HEAD
from ._chat_normalize import normalize_message, normalize_message_chunk
from ._chat_types import ChatMessage, ChatMessageDict, ClientMessage
=======
from ._chat_normalize import message_content, message_content_chunk
from ._chat_provider_types import (
    AnthropicMessage,  # pyright: ignore[reportAttributeAccessIssue]
    GoogleMessage,
    LangChainMessage,
    OllamaMessage,
    OpenAIMessage,
    ProviderMessage,
    ProviderMessageFormat,
    as_provider_message,
)
from ._chat_tokenizer import (
    TokenEncoding,
    TokenizersEncoding,
    get_default_tokenizer,
)
from ._chat_types import (
    ChatMessage,
    ChatMessageDict,
    ClientMessage,
    TransformedMessage,
)
>>>>>>> 3d9bc44f
from ._html_deps_py_shiny import chat_deps

if TYPE_CHECKING:
    import chatlas

else:
    chatlas = object

__all__ = (
    "Chat",
    "ChatExpress",
    "chat_ui",
    "ChatMessageDict",
)


# TODO: UserInput might need to be a list of dicts if we want to support multiple
# user input content types
UserSubmitFunction0 = Union[
    Callable[[], None],
    Callable[[], Awaitable[None]],
]
UserSubmitFunction1 = Union[
    Callable[[str], None],
    Callable[[str], Awaitable[None]],
]
UserSubmitFunction = Union[
    UserSubmitFunction0,
    UserSubmitFunction1,
]

ChunkOption = Literal["start", "end", True, False]

PendingMessage = Tuple[
    Any,
    ChunkOption,
    Literal["append", "replace"],
    Union[str, None],
]


class Chat:
    """
    Create a chat interface.

    A UI component for building conversational interfaces. With it, end users can submit
    messages, which will cause a `.on_user_submit()` callback to run. That callback gets
    passed the user input message, which can be used to generate a response. The
    response can then be appended to the chat using `.append_message()` or
    `.append_message_stream()`.

    Here's a rough outline for how to implement a `Chat`:

    ```python
    from shiny.express import ui

    # Create and display chat instance
    chat = ui.Chat(id="my_chat")
    chat.ui()


    # Define a callback to run when the user submits a message
    @chat.on_user_submit
    async def handle_user_input(user_input: str):
        # Create a response message stream
        response = await my_model.generate_response(user_input, stream=True)
        # Append the response into the chat
        await chat.append_message_stream(response)
    ```

    In the outline above, `my_model.generate_response()` is a placeholder for
    the function that generates a response based on the chat's messages. This function
    will look different depending on the model you're using, but it will generally
    involve passing the messages to the model and getting a response back. Also, you'll
    typically have a choice to `stream=True` the response generation, and in that case,
    you'll use `.append_message_stream()` instead of `.append_message()` to append the
    response to the chat. Streaming is preferrable when available since it allows for
    more responsive and scalable chat interfaces.

    It is also highly recommended to use a package like
    [chatlas](https://posit-dev.github.io/chatlas/) to generate responses, especially
    when responses should be aware of the chat history, support tool calls, etc.
    See this [article](https://posit-dev.github.io/chatlas/web-apps.html) to learn more.

    Parameters
    ----------
    id
        A unique identifier for the chat session. In Shiny Core, make sure this id
        matches a corresponding :func:`~shiny.ui.chat_ui` call in the UI.
    on_error
        How to handle errors that occur in response to user input. When `"unhandled"`,
        the app will stop running when an error occurs. Otherwise, a notification
        is displayed to the user and the app continues to run.

        * `"auto"`: Sanitize the error message if the app is set to sanitize errors,
          otherwise display the actual error message.
        * `"actual"`: Display the actual error message to the user.
        * `"sanitize"`: Sanitize the error message before displaying it to the user.
        * `"unhandled"`: Do not display any error message to the user.
    """

    def __init__(
        self,
        id: str,
        *,
        on_error: Literal["auto", "actual", "sanitize", "unhandled"] = "auto",
    ):
        if not isinstance(id, str):
            raise TypeError("`id` must be a string.")

        self.id = resolve_id(id)
        self.user_input_id = ResolvedId(f"{self.id}_user_input")

        # TODO: remove the `None` when this PR lands:
        # https://github.com/posit-dev/py-shiny/pull/793/files
        self._session = require_active_session(None)

        # Default to sanitizing until we know the app isn't sanitizing errors
        if on_error == "auto":
            on_error = "sanitize"
            app = self._session.app
            if app is not None and not app.sanitize_errors:  # type: ignore
                on_error = "actual"

        self.on_error = on_error

        # Chunked messages get accumulated (using this property) before changing state
        self._current_stream_message: str = ""
        self._current_stream_id: str | None = None
        self._pending_messages: list[PendingMessage] = []

        # For tracking message stream state when entering/exiting nested streams
        self._message_stream_checkpoint: str = ""

        # Keep track of effects so we can destroy them when the chat is destroyed
        self._effects: list[Effect_] = []
        self._cancel_bookmarking_callbacks: CancelCallback | None = None

        # Initialize chat state and user input effect
        with session_context(self._session):
            # Initialize message state
            self._messages: reactive.Value[tuple[ChatMessage, ...]] = (
                reactive.Value(())
            )

            self._latest_user_input: reactive.Value[ChatMessage | None] = (
                reactive.Value(None)
            )

            @reactive.extended_task
            async def _mock_task() -> str:
                return ""

            self._latest_stream: reactive.Value[
                reactive.ExtendedTask[[], str]
            ] = reactive.Value(_mock_task)

            # When user input is submitted, transform, and store it in the chat state
            # (and make sure this runs before other effects since when the user
            #  calls `.messages()`, they should get the latest user input)
            @reactive.effect(priority=9999)
            @reactive.event(self._user_input)
            async def _on_user_input():
                msg = ChatMessage(content=self._user_input(), role="user")
                self._store_message(msg)
                await self._remove_loading_message()

            self._effects.append(_on_user_input)

        # Prevent repeated calls to Chat() with the same id from accumulating effects
        instance_id = self.id + "_session" + self._session.id
        instance = CHAT_INSTANCES.pop(instance_id, None)
        if instance is not None:
            instance.destroy()
        CHAT_INSTANCES[instance_id] = self

    @overload
    def on_user_submit(self, fn: UserSubmitFunction) -> Effect_: ...

    @overload
    def on_user_submit(
        self,
    ) -> Callable[[UserSubmitFunction], Effect_]: ...

    def on_user_submit(
        self, fn: UserSubmitFunction | None = None
    ) -> Effect_ | Callable[[UserSubmitFunction], Effect_]:
        """
        Define a function to invoke when user input is submitted.

        Apply this method as a decorator to a function (`fn`) that should be invoked
        when the user submits a message. This function can take an optional argument,
        which will be the user input message.

        In many cases, the implementation of `fn` should also do the following:

        1. Generate a response based on the user input.
          * If the response should be aware of chat history, use a package
             like [chatlas](https://posit-dev.github.io/chatlas/) to manage the chat
             state, or use the `.messages()` method to get the chat history.
        2. Append that response to the chat component using `.append_message()` ( or
           `.append_message_stream()` if the response is streamed).

        Parameters
        ----------
        fn
            A function to invoke when user input is submitted.

        Note
        ----
        This method creates a reactive effect that only gets invalidated when the user
        submits a message. Thus, the function `fn` can read other reactive dependencies,
        but it will only be re-invoked when the user submits a message.
        """

        def create_effect(fn: UserSubmitFunction):
            fn_params = inspect.signature(fn).parameters

            @reactive.effect
            @reactive.event(self._user_input)
            async def handle_user_input():
                try:
                    if len(fn_params) > 1:
                        raise ValueError(
                            "A on_user_submit function should not take more than 1 argument"
                        )
                    elif len(fn_params) == 1:
                        afunc = _utils.wrap_async(cast(UserSubmitFunction1, fn))
                        await afunc(self.user_input())
                    else:
                        afunc = _utils.wrap_async(cast(UserSubmitFunction0, fn))
                        await afunc()
                except Exception as e:
                    await self._raise_exception(e)

            self._effects.append(handle_user_input)

            return handle_user_input

        if fn is None:
            return create_effect
        else:
            return create_effect(fn)

    async def _raise_exception(
        self,
        e: BaseException,
    ) -> None:
        if self.on_error == "unhandled":
            raise e
        else:
            await self._remove_loading_message()
            sanitize = self.on_error == "sanitize"
            msg = f"Error in Chat('{self.id}'): {str(e)}"
            raise NotifyException(msg, sanitize=sanitize) from e

    def messages(self) -> tuple[ChatMessageDict, ...]:
        """
        Reactively read chat messages

        Obtain chat messages that have been appended after initial load.

        Note
        ----
        Startup messages (i.e., those passed to the `.ui()` method) are not included in the
        return value. Also, this method must be called in a reactive context, and will invl

        Returns
        -------
        tuple[ChatMessageDict, ...]
            A tuple of chat messages.
        """

        return tuple(
            ChatMessageDict(content=m.content, role=m.role)
            for m in self._messages()
        )

    async def append_message(
        self,
        message: Any,
        *,
        icon: HTML | Tag | TagList | None = None,
    ):
        """
        Append a message to the chat.

        Parameters
        ----------
        message
            A given message can be one of the following:

            * A string, which is interpreted as markdown and rendered to HTML on the
              client.
                * To prevent interpreting as markdown, mark the string as
                  :class:`~shiny.ui.HTML`.
            * A UI element (specifically, a :class:`~shiny.ui.TagChild`).
                * This includes :class:`~shiny.ui.TagList`, which take UI elements
                  (including strings) as children. In this case, strings are still
                  interpreted as markdown as long as they're not inside HTML.
            * A dictionary with `content` and `role` keys. The `content` key can contain
              content as described above, and the `role` key can be "assistant" or
              "user".

            **NOTE:** content may include specially formatted **input suggestion** links
            (see note below).
        icon
            An optional icon to display next to the message, currently only used for
            assistant messages. The icon can be any HTML element (e.g., an
            :func:`~shiny.ui.img` tag) or a string of HTML.

        Note
        ----
        :::{.callout-note title="Input suggestions"}
        Input suggestions are special links that send text to the user input box when
        clicked (or accessed via keyboard). They can be created in the following ways:

        * `<span class='suggestion'>Suggestion text</span>`: An inline text link that
            places 'Suggestion text' in the user input box when clicked.
        * `<img data-suggestion='Suggestion text' src='image.jpg'>`: An image link with
            the same functionality as above.
        * `<span data-suggestion='Suggestion text'>Actual text</span>`: An inline text
            link that places 'Suggestion text' in the user input box when clicked.

        A suggestion can also be submitted automatically by doing one of the following:

        * Adding a `submit` CSS class or a `data-suggestion-submit="true"` attribute to
          the suggestion element.
        * Holding the `Ctrl/Cmd` key while clicking the suggestion link.

        Note that a user may also opt-out of submitting a suggestion by holding the
        `Alt/Option` key while clicking the suggestion link.
        :::

        :::{.callout-note title="Streamed messages"}
        Use `.append_message_stream()` instead of this method when `stream=True` (or
        similar) is specified in model's completion method.
        :::
        """
        # If we're in a stream, queue the message
        if self._current_stream_id:
            self._pending_messages.append((message, False, "append", None))
            return

<<<<<<< HEAD
        msg = normalize_message(message)
=======
        msg = message_content(message)
        msg = await self._transform_message(msg)
        if msg is None:
            return
>>>>>>> 3d9bc44f
        self._store_message(msg)
        await self._send_append_message(
            message=msg,
            chunk=False,
            icon=icon,
        )

    @asynccontextmanager
    async def message_stream_context(self):
        """
        Message stream context manager.

        A context manager for appending streaming messages into the chat. This context
        manager can:

        1. Be used in isolation to append a new streaming message to the chat.
            * Compared to `.append_message_stream()` this method is more flexible but
              isn't non-blocking by default (i.e., it doesn't launch an extended task).
        2. Be nested within itself
            * Nesting is primarily useful for making checkpoints to `.clear()` back
              to (see the example below).
        3. Be used from within a `.append_message_stream()`
            * Useful for inserting additional content from another context into the
              stream (e.g., see the note about tool calls below).

        Yields
        ------
        :
            A `MessageStream` class instance, which has a method for `.append()`ing
            message content chunks to as well as way to `.clear()` the stream back to
            it's initial state. Note that `.append()` supports the same message content
            types as `.append_message()`.

        Example
        -------
        ```python
        import asyncio

        from shiny import reactive
        from shiny.express import ui

        chat = ui.Chat(id="my_chat")
        chat.ui()


        @reactive.effect
        async def _():
            async with chat.message_stream_context() as msg:
                await msg.append("Starting stream...\n\nProgress:")
                async with chat.message_stream_context() as progress:
                    for x in [0, 50, 100]:
                        await progress.append(f" {x}%")
                        await asyncio.sleep(1)
                        await progress.clear()
                await msg.clear()
                await msg.append("Completed stream")
        ```

        Note
        ----
        A useful pattern for displaying tool calls in a chatbot is for the tool to
        display using `.message_stream_context()` while the the response generation is
        happening through `.append_message_stream()`. This allows the tool to display
        things like progress updates (or other "ephemeral" content) and optionally
        `.clear()` the stream back to it's initial state when ready to display the
        "final" content.
        """
        # Checkpoint the current stream state so operation="replace"  can return to it
        old_checkpoint = self._message_stream_checkpoint
        self._message_stream_checkpoint = self._current_stream_message

        # No stream currently exists, start one
        stream_id = self._current_stream_id
        is_root_stream = stream_id is None
        if is_root_stream:
            stream_id = _utils.private_random_id()
            await self._append_message_chunk(
                "", chunk="start", stream_id=stream_id
            )

        try:
            yield MessageStream(self, stream_id)
        finally:
            # Restore the checkpoint
            self._message_stream_checkpoint = old_checkpoint

            # If this was the root stream, end it
            if is_root_stream:
                await self._append_message_chunk(
                    "",
                    chunk="end",
                    stream_id=stream_id,
                )

    async def _append_message_chunk(
        self,
        message: Any,
        *,
        chunk: Literal[True, "start", "end"] = True,
        stream_id: str,
        operation: Literal["append", "replace"] = "append",
        icon: HTML | Tag | TagList | None = None,
    ) -> None:
        # If currently we're in a *different* stream, queue the message chunk
        if self._current_stream_id and self._current_stream_id != stream_id:
            self._pending_messages.append(
                (message, chunk, operation, stream_id)
            )
            return

        self._current_stream_id = stream_id

        # Normalize various message types into a ChatMessage()
        msg = message_content_chunk(message)

        if operation == "replace":
            self._current_stream_message = (
                self._message_stream_checkpoint + msg.content
            )
            msg.content = self._current_stream_message
        else:
            self._current_stream_message += msg.content

        try:
            if chunk == "end":
                # When `operation="append"`, msg.content is just a chunk, but we must
                # store the full message
                self._store_message(
                    ChatMessage(
                        content=self._current_stream_message, role=msg.role
                    )
                )

            # Send the message to the client
            await self._send_append_message(
                message=msg,
                chunk=chunk,
                operation=operation,
                icon=icon,
            )
        finally:
            if chunk == "end":
                self._current_stream_id = None
                self._current_stream_message = ""
                self._message_stream_checkpoint = ""

    async def append_message_stream(
        self,
        message: Iterable[Any] | AsyncIterable[Any],
        *,
        icon: HTML | Tag | None = None,
    ):
        """
        Append a message as a stream of message chunks.

        Parameters
        ----------
        message
            An (async) iterable of message chunks. Each chunk can be one of the
            following:

            * A string, which is interpreted as markdown and rendered to HTML on the
              client.
                * To prevent interpreting as markdown, mark the string as
                  :class:`~shiny.ui.HTML`.
            * A UI element (specifically, a :class:`~shiny.ui.TagChild`).
                * This includes :class:`~shiny.ui.TagList`, which take UI elements
                  (including strings) as children. In this case, strings are still
                  interpreted as markdown as long as they're not inside HTML.
            * A dictionary with `content` and `role` keys. The `content` key can contain
              content as described above, and the `role` key can be "assistant" or
              "user".

            **NOTE:** content may include specially formatted **input suggestion** links
            (see note below).
        icon
            An optional icon to display next to the message, currently only used for
            assistant messages. The icon can be any HTML element (e.g., an
            :func:`~shiny.ui.img` tag) or a string of HTML.

        Note
        ----
        ```{.callout-note title="Input suggestions"}
        Input suggestions are special links that send text to the user input box when
        clicked (or accessed via keyboard). They can be created in the following ways:

        * `<span class='suggestion'>Suggestion text</span>`: An inline text link that
            places 'Suggestion text' in the user input box when clicked.
        * `<img data-suggestion='Suggestion text' src='image.jpg'>`: An image link with
            the same functionality as above.
        * `<span data-suggestion='Suggestion text'>Actual text</span>`: An inline text
            link that places 'Suggestion text' in the user input box when clicked.

        A suggestion can also be submitted automatically by doing one of the following:

        * Adding a `submit` CSS class or a `data-suggestion-submit="true"` attribute to
          the suggestion element.
        * Holding the `Ctrl/Cmd` key while clicking the suggestion link.

        Note that a user may also opt-out of submitting a suggestion by holding the
        `Alt/Option` key while clicking the suggestion link.
        ```

        ```{.callout-note title="Streamed messages"}
        Use this method (over `.append_message()`) when `stream=True` (or similar) is
        specified in model's completion method.
        ```

        Returns
        -------
        :
            An extended task that represents the streaming task. The `.result()` method
            of the task can be called in a reactive context to get the final state of the
            stream.
        """

        message = _utils.wrap_async_iterable(message)

        # Run the stream in the background to get non-blocking behavior
        @reactive.extended_task
        async def _stream_task():
            return await self._append_message_stream(message, icon=icon)

        _stream_task()

        self._latest_stream.set(_stream_task)

        # Since the task runs in the background (outside/beyond the current context,
        # if any), we need to manually raise any exceptions that occur
        @reactive.effect
        async def _handle_error():
            e = _stream_task.error()
            if e:
                await self._raise_exception(e)
            _handle_error.destroy()  # type: ignore

        return _stream_task

    @property
    def latest_message_stream(self) -> reactive.ExtendedTask[[], str]:
        """
        React to changes in the latest message stream.

        Reactively reads for the :class:`~shiny.reactive.ExtendedTask` behind an
        `.append_message_stream()`.

        From the return value (i.e., the extended task), you can then:

        1. Reactively read for the final `.result()`.
        2. `.cancel()` the stream.
        3. Check the `.status()` of the stream.

        Returns
        -------
        :
            An extended task that represents the streaming task. The `.result()` method
            of the task can be called in a reactive context to get the final state of the
            stream.

        Note
        ----
        If no stream has yet been started when this method is called, then it returns an
        extended task with `.status()` of `"initial"` and that it status doesn't change
        state until a message is streamed.
        """
        return self._latest_stream()

    async def _append_message_stream(
        self,
        message: AsyncIterable[Any],
        icon: HTML | Tag | None = None,
    ):
        id = _utils.private_random_id()

        empty = ChatMessageDict(content="", role="assistant")
        await self._append_message_chunk(
            empty, chunk="start", stream_id=id, icon=icon
        )

        try:
            async for msg in message:
                await self._append_message_chunk(msg, chunk=True, stream_id=id)
            return self._current_stream_message
        finally:
            await self._append_message_chunk(empty, chunk="end", stream_id=id)
            await self._flush_pending_messages()

    async def _flush_pending_messages(self):
        pending = self._pending_messages
        self._pending_messages = []
        for msg, chunk, operation, stream_id in pending:
            if chunk is False:
                await self.append_message(msg)
            else:
                await self._append_message_chunk(
                    msg,
                    chunk=chunk,
                    operation=operation,
                    stream_id=cast(str, stream_id),
                )

    # Send a message to the UI
    async def _send_append_message(
        self,
        message: ChatMessage,
        chunk: ChunkOption = False,
        operation: Literal["append", "replace"] = "append",
        icon: HTML | Tag | TagList | None = None,
    ):
        if message.role == "system":
            # System messages are not displayed in the UI
            return

        if chunk:
            msg_type = "shiny-chat-append-message-chunk"
        else:
            msg_type = "shiny-chat-append-message"

        chunk_type = None
        if chunk == "start":
            chunk_type = "message_start"
        elif chunk == "end":
            chunk_type = "message_end"

        content = message.content
        content_type = "html" if isinstance(content, HTML) else "markdown"

        # TODO: pass along dependencies for both content and icon (if any)
        msg = ClientMessage(
            content=str(content),
            role=message.role,
            content_type=content_type,
            chunk_type=chunk_type,
            operation=operation,
        )

        if icon is not None:
            msg["icon"] = str(icon)

        deps = message.html_deps
        if deps:
            msg["html_deps"] = deps

        # print(msg)

        await self._send_custom_message(msg_type, msg)
        # TODO: Joe said it's a good idea to yield here, but I'm not sure why?
        # await asyncio.sleep(0)

    # Just before storing, handle chunk msg type and calculate tokens
    def _store_message(
        self,
        message: ChatMessage,
        index: int | None = None,
    ) -> None:
        with reactive.isolate():
            messages = self._messages()

        if index is None:
            index = len(messages)

        messages = list(messages)
        messages.insert(index, message)

        self._messages.set(tuple(messages))

        return None

    def user_input(self) -> str:
        """
        Reactively read the user's message.

        Returns
        -------
        str
            The user input message.

        Note
        ----
        Most users shouldn't need to use this method directly since the last item in
        `.messages()` contains the most recent user input. It can be useful for:

          1. Taking a reactive dependency on the user's input outside of a `.on_user_submit()` callback.
          2. Maintaining message state separately from `.messages()`.

        """
        return self._user_input()

    def _user_input(self) -> str:
        id = self.user_input_id
        return cast(str, self._session.input[id]())

    def update_user_input(
        self,
        *,
        value: str | None = None,
        placeholder: str | None = None,
        submit: bool = False,
        focus: bool = False,
    ):
        """
        Update the user input.

        Parameters
        ----------
        value
            The value to set the user input to.
        placeholder
            The placeholder text for the user input.
        submit
            Whether to automatically submit the text for the user. Requires `value`.
        focus
            Whether to move focus to the input element. Requires `value`.
        """

        if value is None and (submit or focus):
            raise ValueError(
                "An input `value` must be provided when `submit` or `focus` are `True`."
            )

        obj = _utils.drop_none(
            {
                "value": value,
                "placeholder": placeholder,
                "submit": submit,
                "focus": focus,
            }
        )

        msg = {
            "id": self.id,
            "handler": "shiny-chat-update-user-input",
            "obj": obj,
        }

        self._session._send_message_sync({"custom": {"shinyChatMessage": msg}})

    async def clear_messages(self):
        """
        Clear all chat messages.
        """
        self._messages.set(())
        await self._send_custom_message("shiny-chat-clear-messages", None)

    def destroy(self):
        """
        Destroy the chat instance.
        """
        self._destroy_effects()
        self._destroy_bookmarking()

    def _destroy_effects(self):
        for x in self._effects:
            x.destroy()
        self._effects.clear()

    def _destroy_bookmarking(self):
        if not self._cancel_bookmarking_callbacks:
            return

        self._cancel_bookmarking_callbacks()
        self._cancel_bookmarking_callbacks = None

    async def _remove_loading_message(self):
        await self._send_custom_message(
            "shiny-chat-remove-loading-message", None
        )

    async def _send_custom_message(
        self, handler: str, obj: ClientMessage | None
    ):
        await self._session.send_custom_message(
            "shinyChatMessage",
            {
                "id": self.id,
                "handler": handler,
                "obj": obj,
            },
        )

    def enable_bookmarking(
        self,
        client: ClientWithState | chatlas.Chat[Any, Any],
        /,
        *,
        bookmark_on: Optional[Literal["response"]] = "response",
    ) -> CancelCallback:
        """
        Enable bookmarking for the chat instance.

        This method registers `on_bookmark` and `on_restore` hooks on `session.bookmark`
        (:class:`shiny.bookmark.Bookmark`) to save/restore chat state on both the `Chat`
        and `client=` instances. In order for this method to actually work correctly, a
        `bookmark_store=` must be specified in `shiny.App()`.

        Parameters
        ----------
        client
            The chat client instance to use for bookmarking. This can be a Chat model
            provider from [chatlas](https://posit-dev.github.io/chatlas/), or more
            generally, an instance following the `ClientWithState` protocol.
        bookmark_on
            The event to trigger the bookmarking on. Supported values include:

            - `"response"` (the default): a bookmark is triggered when the assistant is done responding.
            - `None`: no bookmark is triggered

            When this method triggers a bookmark, it also updates the URL query string to reflect the bookmarked state.


        Raises
        ------
        ValueError
            If the Shiny App does have bookmarking enabled.

        Returns
        -------
        :
            A callback to cancel the bookmarking hooks.
        """

        session = get_current_session()
        if session is None or session.is_stub_session():
            return BookmarkCancelCallback(lambda: None)

        if session.bookmark.store == "disable":
            raise ValueError(
                "Bookmarking requires a `bookmark_store` to be set. "
                "Please set `bookmark_store=` in `shiny.App()` or `shiny.express.app_opts()."
            )

        resolved_bookmark_id_str = str(self.id)
        resolved_bookmark_id_msgs_str = resolved_bookmark_id_str + "--msgs"
        get_state: Callable[[], Awaitable[Jsonifiable]]
        set_state: Callable[[Jsonifiable], Awaitable[None]]

        # Retrieve get_state/set_state functions from the client
        if isinstance(client, ClientWithState):
            # Do client with state stuff here
            get_state = _utils.wrap_async(client.get_state)
            set_state = _utils.wrap_async(client.set_state)

        elif is_chatlas_chat_client(client):
            get_state = get_chatlas_state(client)
            set_state = set_chatlas_state(client)

        else:
            raise ValueError(
                "Bookmarking requires a client that supports "
                "`async def get_state(self) -> shiny.types.Jsonifiable` (which returns an object that can be used when bookmarking to save the state of the `client=`) and "
                "`async def set_state(self, value: Jsonifiable)` (which should restore the `client=`'s state given the `state=`)."
            )

        # Reset prior bookmarking hooks
        self._destroy_bookmarking()

        # Must use `root_session` as the id is already resolved. :-/
        # Using a proxy session would double-encode the proxy-prefix
        root_session = session.root_scope()
        root_session.bookmark.exclude.append(self.id + "_user_input")

        # ###########
        # Bookmarking

        if bookmark_on is not None:
            # When ever the bookmark is requested, update the query string (indep of store type)
            @root_session.bookmark.on_bookmarked
            async def _(url: str):
                await session.bookmark.update_query_string(url)

        if bookmark_on == "response":

            @reactive.effect
            @reactive.event(lambda: self.messages(), ignore_init=True)
            async def _():
                messages = self.messages()

                if len(messages) == 0:
                    return

                last_message = messages[-1]

                if last_message.get("role") == "assistant":
                    await session.bookmark()

        ###############
        # Client Bookmarking

        @root_session.bookmark.on_bookmark
        async def _on_bookmark_client(state: BookmarkState):
            if resolved_bookmark_id_str in state.values:
                raise ValueError(
                    f'Bookmark value with id (`"{resolved_bookmark_id_str}"`) already exists.'
                )

            with reactive.isolate():
                state.values[resolved_bookmark_id_str] = await get_state()

        @root_session.bookmark.on_restore
        async def _on_restore_client(state: RestoreState):
            if resolved_bookmark_id_str not in state.values:
                return

            # Retrieve the chat turns from the bookmark state
            info = state.values[resolved_bookmark_id_str]
            await set_state(info)

        ###############
        # UI Bookmarking

        @root_session.bookmark.on_bookmark
        def _on_bookmark_ui(state: BookmarkState):
            if resolved_bookmark_id_msgs_str in state.values:
                raise ValueError(
                    f'Bookmark value with id (`"{resolved_bookmark_id_msgs_str}"`) already exists.'
                )

            with reactive.isolate():
                # This does NOT contain the `chat.ui(messages=)` values.
                # When restoring, the `chat.ui(messages=)` values will need to be kept
                # and the `ui.Chat(messages=)` values will need to be reset
                state.values[resolved_bookmark_id_msgs_str] = self.messages()

        @root_session.bookmark.on_restore
        async def _on_restore_ui(state: RestoreState):
            # Do not call `self.clear_messages()` as it will clear the
            # `chat.ui(messages=)` in addition to the `self.messages()`
            # (which is not what we want).

            # We always want to keep the `chat.ui(messages=)` values
            # and `self.messages()` are never initialized due to
            # calling `self._init_chat.destroy()` above

            if resolved_bookmark_id_msgs_str not in state.values:
                return

            msgs: list[Any] = state.values[resolved_bookmark_id_msgs_str]
            if not isinstance(msgs, list):
                raise ValueError(
                    f"Bookmark value with id (`{resolved_bookmark_id_msgs_str}`) must be a list of messages."
                )

            for message_dict in msgs:
                await self.append_message(message_dict)

        def _cancel_bookmarking():
            _on_bookmark_client()
            _on_bookmark_ui()
            _on_restore_client()
            _on_restore_ui()

        # Store the callbacks to be able to destroy them later
        self._cancel_bookmarking_callbacks = _cancel_bookmarking

        return BookmarkCancelCallback(_cancel_bookmarking)


class ChatExpress(Chat):
    def ui(
        self,
        *,
        messages: Optional[Sequence[TagChild | ChatMessageDict]] = None,
        placeholder: str = "Enter a message...",
        width: CssUnit = "min(680px, 100%)",
        height: CssUnit = "auto",
        fill: bool = True,
        icon_assistant: HTML | Tag | TagList | None = None,
        **kwargs: TagAttrValue,
    ) -> Tag:
        """
        Create a UI element for this `Chat`.

        Parameters
        ----------
        messages
            A sequence of messages to display in the chat. Each message can be either a
            string or a dictionary with `content` and `role` keys. The `content` key
            should contain the message text, and the `role` key can be "assistant" or
            "user".
        placeholder
            Placeholder text for the chat input.
        width
            The width of the UI element.
        height
            The height of the UI element.
        fill
            Whether the chat should vertically take available space inside a fillable
            container.
        icon_assistant
            The icon to use for the assistant chat messages. Can be a HTML or a tag in
            the form of :class:`~htmltools.HTML` or :class:`~htmltools.Tag`. If `None`,
            a default robot icon is used.
        kwargs
            Additional attributes for the chat container element.
        """

        return chat_ui(
            id=self.id,
            messages=messages,
            placeholder=placeholder,
            width=width,
            height=height,
            fill=fill,
            icon_assistant=icon_assistant,
            **kwargs,
        )

    def enable_bookmarking(
        self,
        client: ClientWithState | chatlas.Chat[Any, Any],
        /,
        *,
        bookmark_store: Optional[BookmarkStore] = None,
        bookmark_on: Optional[Literal["response"]] = "response",
    ) -> CancelCallback:
        """
        Enable bookmarking for the chat instance.

        This method registers `on_bookmark` and `on_restore` hooks on `session.bookmark`
        (:class:`shiny.bookmark.Bookmark`) to save/restore chat state on both the `Chat`
        and `client=` instances. In order for this method to actually work correctly, a
        `bookmark_store=` must be specified in `shiny.express.app_opts()`.

        Parameters
        ----------
        client
            The chat client instance to use for bookmarking. This can be a Chat model
            provider from [chatlas](https://posit-dev.github.io/chatlas/), or more
            generally, an instance following the `ClientWithState` protocol.
        bookmark_store
            A convenience parameter to set the `shiny.express.app_opts(bookmark_store=)`
            which is required for bookmarking (and `.enable_bookmarking()`). If `None`,
            no value will be set.
        bookmark_on
            The event to trigger the bookmarking on. Supported values include:

            - `"response"` (the default): a bookmark is triggered when the assistant is done responding.
            - `None`: no bookmark is triggered

            When this method triggers a bookmark, it also updates the URL query string to reflect the bookmarked state.

        Raises
        ------
        ValueError
            If the Shiny App does have bookmarking enabled.

        Returns
        -------
        :
            A callback to cancel the bookmarking hooks.
        """

        if bookmark_store is not None:
            from shiny.express import app_opts

            app_opts(bookmark_store=bookmark_store)

        return super().enable_bookmarking(client, bookmark_on=bookmark_on)


def chat_ui(
    id: str,
    *,
    messages: Optional[Sequence[TagChild | ChatMessageDict]] = None,
    placeholder: str = "Enter a message...",
    width: CssUnit = "min(680px, 100%)",
    height: CssUnit = "auto",
    fill: bool = True,
    icon_assistant: HTML | Tag | TagList | None = None,
    **kwargs: TagAttrValue,
) -> Tag:
    """
    UI container for a chat component (Shiny Core).

    This function is for locating a :class:`~shiny.ui.Chat` instance in a Shiny Core
    app. If you are using Shiny Express, use the :method:`~shiny.ui.Chat.ui` method
    instead.

    Parameters
    ----------
    id
        A unique identifier for the chat UI.
    messages
        A sequence of messages to display in the chat. A given message can be one of the
        following:

        * A string, which is interpreted as markdown and rendered to HTML on the client.
            * To prevent interpreting as markdown, mark the string as
              :class:`~shiny.ui.HTML`.
        * A UI element (specifically, a :class:`~shiny.ui.TagChild`).
            * This includes :class:`~shiny.ui.TagList`, which take UI elements
              (including strings) as children. In this case, strings are still
              interpreted as markdown as long as they're not inside HTML.
        * A dictionary with `content` and `role` keys. The `content` key can contain a
          content as described above, and the `role` key can be "assistant" or "user".

        **NOTE:** content may include specially formatted **input suggestion** links
        (see :method:`~shiny.ui.Chat.append_message` for more info).
    placeholder
        Placeholder text for the chat input.
    width
        The width of the chat container.
    height
        The height of the chat container.
    fill
        Whether the chat should vertically take available space inside a fillable container.
    icon_assistant
            The icon to use for the assistant chat messages. Can be a HTML or a tag in
            the form of :class:`~htmltools.HTML` or :class:`~htmltools.Tag`. If `None`,
            a default robot icon is used.
    kwargs
        Additional attributes for the chat container element.
    """

    id = resolve_id(id)

    icon_attr = None
    if icon_assistant is not None:
        icon_attr = str(icon_assistant)

    icon_deps = None
    if isinstance(icon_assistant, (Tag, TagList)):
        icon_deps = icon_assistant.get_dependencies()

    message_tags: list[Tag] = []
    if messages is None:
        messages = []
    for x in messages:
        role = "assistant"
        content: TagChild = None
        if not isinstance(x, dict):
            content = x
        else:
            if "content" not in x:
                raise ValueError(
                    "Each message dictionary must have a 'content' key."
                )

            content = x["content"]
            if "role" in x:
                role = x["role"]

        # `content` is most likely a string, so avoid overhead in that case
        # (it's also important that we *don't escape HTML* here).
        if isinstance(content, str):
            ui: RenderedHTML = {"html": content, "dependencies": []}
        else:
            ui = TagList(content).render()

        if role == "user":
            tag_name = "shiny-user-message"
        else:
            tag_name = "shiny-chat-message"

        message_tags.append(
            Tag(
                tag_name,
                ui["dependencies"],
                content=ui["html"],
                icon=icon_attr,
            )
        )

    res = Tag(
        "shiny-chat-container",
        Tag("shiny-chat-messages", *message_tags),
        Tag(
            "shiny-chat-input",
            id=f"{id}_user_input",
            placeholder=placeholder,
        ),
        chat_deps(),
        icon_deps,
        {
            "style": css(
                width=as_css_unit(width),
                height=as_css_unit(height),
            )
        },
        id=id,
        placeholder=placeholder,
        fill=fill,
        # Also include icon on the parent so that when messages are dynamically added,
        # we know the default icon has changed
        icon_assistant=icon_attr,
        **kwargs,
    )

    if fill:
        res = as_fillable_container(as_fill_item(res))

    return res


class MessageStream:
    """
    An object to yield from a `.message_stream_context()` context manager.
    """

    def __init__(self, chat: Chat, stream_id: str):
        self._chat = chat
        self._stream_id = stream_id

    async def replace(self, message_chunk: Any):
        """
        Replace the content of the stream with new content.

        Parameters
        -----------
        message_chunk
            The new content to replace the current content.
        """
        await self._chat._append_message_chunk(
            message_chunk,
            operation="replace",
            stream_id=self._stream_id,
        )

    async def append(self, message_chunk: Any):
        """
        Append a message chunk to the stream.

        Parameters
        -----------
        message_chunk
            A message chunk to append to this stream
        """
        await self._chat._append_message_chunk(
            message_chunk,
            stream_id=self._stream_id,
        )


CHAT_INSTANCES: WeakValueDictionary[str, Chat] = WeakValueDictionary()<|MERGE_RESOLUTION|>--- conflicted
+++ resolved
@@ -51,33 +51,8 @@
     is_chatlas_chat_client,
     set_chatlas_state,
 )
-<<<<<<< HEAD
-from ._chat_normalize import normalize_message, normalize_message_chunk
+from ._chat_normalize import message_content, message_content_chunk
 from ._chat_types import ChatMessage, ChatMessageDict, ClientMessage
-=======
-from ._chat_normalize import message_content, message_content_chunk
-from ._chat_provider_types import (
-    AnthropicMessage,  # pyright: ignore[reportAttributeAccessIssue]
-    GoogleMessage,
-    LangChainMessage,
-    OllamaMessage,
-    OpenAIMessage,
-    ProviderMessage,
-    ProviderMessageFormat,
-    as_provider_message,
-)
-from ._chat_tokenizer import (
-    TokenEncoding,
-    TokenizersEncoding,
-    get_default_tokenizer,
-)
-from ._chat_types import (
-    ChatMessage,
-    ChatMessageDict,
-    ClientMessage,
-    TransformedMessage,
-)
->>>>>>> 3d9bc44f
 from ._html_deps_py_shiny import chat_deps
 
 if TYPE_CHECKING:
@@ -422,14 +397,7 @@
             self._pending_messages.append((message, False, "append", None))
             return
 
-<<<<<<< HEAD
-        msg = normalize_message(message)
-=======
         msg = message_content(message)
-        msg = await self._transform_message(msg)
-        if msg is None:
-            return
->>>>>>> 3d9bc44f
         self._store_message(msg)
         await self._send_append_message(
             message=msg,

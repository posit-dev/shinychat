# Changelog

All notable changes to this project will be documented in this file.

The format is based on [Keep a Changelog](https://keepachangelog.com/en/1.1.0/),
and this project adheres to [Semantic Versioning](https://semver.org/spec/v2.0.0.html).

## [UNRELEASED]

<<<<<<< HEAD
* The `shinychat` package was created from the `shiny.ui.Chat` and
  `shiny.ui.MarkdownStream` components as a new package. These components will
  still be available in the `shiny` package, but by separating the `shinychat`
  package we can more easily maintain and develop these components independently with a faster release cycle.

* The chat input no longer submits incomplete text when the user has activated IME completions (e.g. while typing in Japanese or Chinese). (#85)
=======


## [0.1.0] - 2025-08-07

This first release of the `shinychat` package simply copies the `Chat` and `MarkdownStream` components exactly as they are in version 1.4.0 of `shiny`. Future versions of `shiny` will import these components from `shinychat`. By maintaining these components via a separate library, we can ship features more quickly and independently of `shiny`.
>>>>>>> 3f087cd9
<|MERGE_RESOLUTION|>--- conflicted
+++ resolved
@@ -7,17 +7,9 @@
 
 ## [UNRELEASED]
 
-<<<<<<< HEAD
-* The `shinychat` package was created from the `shiny.ui.Chat` and
-  `shiny.ui.MarkdownStream` components as a new package. These components will
-  still be available in the `shiny` package, but by separating the `shinychat`
-  package we can more easily maintain and develop these components independently with a faster release cycle.
-
 * The chat input no longer submits incomplete text when the user has activated IME completions (e.g. while typing in Japanese or Chinese). (#85)
-=======
 
 
 ## [0.1.0] - 2025-08-07
 
 This first release of the `shinychat` package simply copies the `Chat` and `MarkdownStream` components exactly as they are in version 1.4.0 of `shiny`. Future versions of `shiny` will import these components from `shinychat`. By maintaining these components via a separate library, we can ship features more quickly and independently of `shiny`.
->>>>>>> 3f087cd9

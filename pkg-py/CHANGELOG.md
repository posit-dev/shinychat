# Changelog

All notable changes to this project will be documented in this file.

The format is based on [Keep a Changelog](https://keepachangelog.com/en/1.1.0/),
and this project adheres to [Semantic Versioning](https://semver.org/spec/v2.0.0.html).

## [UNRELEASED]

<<<<<<< HEAD
## New features
=======
* The chat input no longer submits incomplete text when the user has activated IME completions (e.g. while typing in Japanese or Chinese). (#85)
>>>>>>> c2fa3a9a

* Added new `get_message_content()` and `get_message_chunk_content()` generic (`singledispatch`) functions. These functions aren't intended to be called directly by users, but instead, provide an opportunity to teach `Chat.append_message()`/`Chat.append_message_stream()` to extract message contents from different types of objects. (#96)

## [0.1.0] - 2025-08-07

This first release of the `shinychat` package simply copies the `Chat` and `MarkdownStream` components exactly as they are in version 1.4.0 of `shiny`. Future versions of `shiny` will import these components from `shinychat`. By maintaining these components via a separate library, we can ship features more quickly and independently of `shiny`.
<|MERGE_RESOLUTION|>--- conflicted
+++ resolved
@@ -7,14 +7,14 @@
 
 ## [UNRELEASED]
 
-<<<<<<< HEAD
-## New features
-=======
-* The chat input no longer submits incomplete text when the user has activated IME completions (e.g. while typing in Japanese or Chinese). (#85)
->>>>>>> c2fa3a9a
+### New features
 
 * Added new `get_message_content()` and `get_message_chunk_content()` generic (`singledispatch`) functions. These functions aren't intended to be called directly by users, but instead, provide an opportunity to teach `Chat.append_message()`/`Chat.append_message_stream()` to extract message contents from different types of objects. (#96)
 
+### Bug fixes
+
+* The chat input no longer submits incomplete text when the user has activated IME completions (e.g. while typing in Japanese or Chinese). (#85)
+
 ## [0.1.0] - 2025-08-07
 
-This first release of the `shinychat` package simply copies the `Chat` and `MarkdownStream` components exactly as they are in version 1.4.0 of `shiny`. Future versions of `shiny` will import these components from `shinychat`. By maintaining these components via a separate library, we can ship features more quickly and independently of `shiny`.
+This first release of the `shinychat` package simply copies the `Chat` and `MarkdownStream` components exactly as they are in version 1.4.0 of `shiny`. Future versions of `shiny` will import these components from `shinychat`. By maintaining these components via a separate library, we can ship features more quickly and independently of `shiny`.
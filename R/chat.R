--- conflicted
+++ resolved
@@ -420,14 +420,7 @@
       id,
       list(
         role = role,
-<<<<<<< HEAD
-        content = paste0(
-          "\n\n**An error occurred:** ",
-          conditionMessage(reason)
-        )
-=======
         content = sanitized_chat_error(reason)
->>>>>>> 98973d3a
       ),
       chunk = "end",
       operation = "append",
@@ -467,11 +460,8 @@
       session = session
     )
 
-<<<<<<< HEAD
-=======
     res <- fastmap::fastqueue(200)
 
->>>>>>> 98973d3a
     for (msg in stream) {
       if (promises::is.promising(msg)) {
         msg <- await(msg)
@@ -480,16 +470,11 @@
         break
       }
 
-<<<<<<< HEAD
-      # coro::await(on_tool_request(msg, session))
-      # on_tool_result(msg, session)
+      res$add(msg)
 
       if (S7::S7_inherits(msg, ellmer::Content)) {
         msg <- contents_shinychat(msg)
       }
-=======
-      res$add(msg)
->>>>>>> 98973d3a
 
       chat_append_message(
         id,
@@ -499,10 +484,7 @@
         session = session
       )
     }
-<<<<<<< HEAD
-=======
-
->>>>>>> 98973d3a
+
     chat_append_message(
       id,
       list(role = role, content = ""),
@@ -510,101 +492,6 @@
       operation = "append",
       session = session
     )
-<<<<<<< HEAD
-  })
-)
-
-tool_confirmation <- new.env(parent = emptyenv())
-
-on_tool_request <- coro::async(function(
-  x,
-  session = shiny::getDefaultReactiveDomain()
-) {
-  if (!S7::S7_inherits(x, ellmer::ContentToolRequest)) {
-    return(invisible())
-  }
-
-  tool_name <- x@name
-  result <- NULL
-
-  if (identical(get0(tool_name, envir = tool_confirmation), "session")) {
-    # Already confirmed for this session
-    return(invisible())
-  }
-
-  task <- ExtendedTask$new(coro::async(function(tool_name) {
-    result <- NULL
-
-    id_confirm_session <- ".tool_confirm_session"
-    id_confirm_once <- ".tool_confirm_once"
-    id_deny <- ".tool_deny"
-
-    obs <- shiny::observeEvent(session$input[[id_confirm_session]], {
-      cli::cli_inform("[{.field {tool_name}}] Confirmed for session")
-      result <<- "session"
-    })
-
-    obs2 <- shiny::observeEvent(session$input[[id_confirm_once]], {
-      cli::cli_inform("[{.field {tool_name}}] Confirmed once")
-      result <<- "once"
-    })
-
-    obs3 <- shiny::observeEvent(session$input[[id_deny]], {
-      cli::cli_inform("[{.field {tool_name}}] Denied")
-      result <<- "deny"
-    })
-
-    ui_inline_confirmation <- shiny::div(
-      id = "tool_confirmation",
-      shiny::p(
-        "Allow",
-        shiny::code(tool_name),
-        "to be called?"
-      ),
-      shiny::div(
-        class = "btn-group",
-        shiny::actionButton(id_confirm_once, "Once", class = "btn-sm"),
-        shiny::actionButton(id_confirm_session, "Always", class = "btn-sm"),
-        shiny::actionButton(id_deny, "Deny", class = "btn-sm")
-      )
-    )
-
-    shinychat::chat_append_message(
-      "chat",
-      list(role = "assistant", content = ui_inline_confirmation)
-    )
-
-    timeout <- Sys.time() + 10
-
-    while (is.null(result)) {
-      if (Sys.time() > timeout) stop("Timed out waiting for an answer.")
-      coro::await(coro::async_sleep(0.25))
-    }
-
-    obs$destroy()
-    obs2$destroy()
-    obs3$destroy()
-
-    shinychat::chat_append_message(
-      "chat",
-      list(role = "assistant", content = ""),
-      operation = "replace"
-    )
-  }))
-
-  obs <- observeEvent(task$result(), {
-    result <<- task$result()
-  })
-
-  task$invoke(tool_name)
-
-  timeout <- Sys.time() + 10
-
-  while (is.null(result)) {
-    if (Sys.time() > timeout) stop("Timed out waiting for an answer.")
-    coro::await(coro::async_sleep(0.25))
-  }
-=======
 
     res <- res$as_list()
     if (every(res, is.character)) {
@@ -614,21 +501,7 @@
     }
   })
 )
->>>>>>> 98973d3a
-
-  tool_confirmation[[tool_name]] <- result
-  obs$destroy()
-
-  invisible()
-})
-
-on_tool_result <- function(x, session = shiny::getDefaultReactiveDomain()) {
-  if (!S7::S7_inherits(x, ellmer::ContentToolResult)) {
-    return(invisible())
-  }
-  session$sendCustomMessage("shinychat-hide-tool-request", x@request@id)
-  invisible()
-}
+
 
 #' Clear all messages from a chat control
 #'

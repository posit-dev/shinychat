--- conflicted
+++ resolved
@@ -44,11 +44,7 @@
   content = "",
   content_type = "markdown",
   auto_scroll = TRUE,
-<<<<<<< HEAD
-  width = "100%",
-=======
   width = "min(680px, 100%)",
->>>>>>> 13296ac9
   height = "auto"
 ) {
   # `content` is most likely a string, so avoid overhead in that case
@@ -144,21 +140,7 @@
   operation = c("replace", "append"),
   session = getDefaultReactiveDomain()
 ) {
-<<<<<<< HEAD
-  if (promises::is.promising(content_stream)) {
-    # promise => async generator
-    stream <- coro::gen(yield(content_stream))
-  } else if (inherits(content_stream, "coro_generator_instance")) {
-    # Already a generator (sync or async)
-    stream <- content_stream
-  } else {
-    rlang::abort(
-      "Unexpected message type; markdown_stream() expects a string generator, a string promise, or a string promise generator"
-    )
-  }
-=======
   stream <- as_generator(content_stream)
->>>>>>> 13296ac9
 
   operation <- match.arg(operation)
 
@@ -192,11 +174,7 @@
     send_stream_message <- function(...) {
       session$sendCustomMessage(
         "shinyMarkdownStreamMessage",
-<<<<<<< HEAD
-        list(id = id, ...)
-=======
         rlang::list2(id = id, ...)
->>>>>>> 13296ac9
       )
     }
 
@@ -217,9 +195,6 @@
       if (coro::is_exhausted(msg)) {
         break
       }
-<<<<<<< HEAD
-      send_stream_message(content = msg, operation = "append")
-=======
 
       if (is.character(msg)) {
         # content is most likely a string, so avoid overhead in that case
@@ -237,7 +212,6 @@
         operation = "append",
         html_deps = ui[["deps"]]
       )
->>>>>>> 13296ac9
     }
 
     invisible(NULL)

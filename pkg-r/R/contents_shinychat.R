--- conflicted
+++ resolved
@@ -412,11 +412,6 @@
       x
     })
 
-<<<<<<< HEAD
-    # Turns containing tool results are converted into assistant turns
-    if (some(turn@contents, S7::S7_inherits, ellmer::ContentToolResult)) {
-      turn@role <- "assistant"
-=======
     # Turns containing only tool results are converted into assistant turns
     if (every(turn@contents, S7::S7_inherits, ellmer::ContentToolResult)) {
       if (packageVersion("ellmer") >= "0.3.2.9000") {
@@ -424,7 +419,6 @@
       } else {
         turn@role <- "assistant"
       }
->>>>>>> 868fc808
       return(turn)
     }
 

--- conflicted
+++ resolved
@@ -6,11 +6,9 @@
 
 * Added `update_chat_user_input()` for programmatically updating the user input of a chat UI element. (#78)
 
-<<<<<<< HEAD
+* shinychat now shows tool call request and results in the UI, and the feature is enabled by default in `chat_app()` and the chat module (`chat_mod_server()`). When using `chat_append()` with `chat_ui()`, set `stream = "content"` when you call the `$stream_async()` method on the `ellmer::Chat` client to ensure tool calls are included in the chat stream output. Learn more in the [tool calling UI article](https://posit-dev.github.io/shinychat/r/articles/tool-ui.html). (#52)
+
 * Added `chat_append(icon=...)` and `chat_ui(icon_assistant=...)` for customizing the icon that appears next to assistant responses. (#88)
-=======
-* shinychat now shows tool call request and results in the UI, and the feature is enabled by default in `chat_app()` and the chat module (`chat_mod_server()`). When using `chat_append()` with `chat_ui()`, set `stream = "content"` when you call the `$stream_async()` method on the `ellmer::Chat` client to ensure tool calls are included in the chat stream output. Learn more in the [tool calling UI article](https://posit-dev.github.io/shinychat/r/articles/tool-ui.html). (#52)
->>>>>>> 8a360f99
 
 ## Improvements
 

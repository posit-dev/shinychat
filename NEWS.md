# shinychat (development version)

* Added new `output_markdown_stream()` and `markdown_stream()` functions to allow for streaming markdown content to the client. This is useful for showing Generative AI responses in real-time in a Shiny app, outside of a chat interface. (#23)

* Both `chat_ui()` and `output_markdown_stream()` now support arbirary Shiny UI elements inside of messages. This allows for gathering input from the user (e.g., `selectInput()`), displaying of rich output (e.g., `{htmlwidgets}` like `{plotly}`), and more. (#1868)

* Added a new `chat_clear()` function to clear the chat of all messages. (#25)

<<<<<<< HEAD
* Added `chat_app()`, `chat_mod_ui()` and `chat_mod_server()`. `chat_app()` takes an `ellmer::Chat` client and launches a simple Shiny app interface with the chat. `chat_mod_ui()` and `chat_mod_server()` replicate the interface as a Shiny module, for easily adding a simple chat interface connected to a specific `ellmer::Chat` client. (#36)
=======
* `chat_append()`, `chat_append_message()` and `chat_clear()` now all work in Shiny modules without needing to namespace the `id` of the Chat component. (#37)
>>>>>>> de011379

# shinychat 0.1.1

* Initial CRAN submission.<|MERGE_RESOLUTION|>--- conflicted
+++ resolved
@@ -6,11 +6,9 @@
 
 * Added a new `chat_clear()` function to clear the chat of all messages. (#25)
 
-<<<<<<< HEAD
+* `chat_append()`, `chat_append_message()` and `chat_clear()` now all work in Shiny modules without needing to namespace the `id` of the Chat component. (#37)
+
 * Added `chat_app()`, `chat_mod_ui()` and `chat_mod_server()`. `chat_app()` takes an `ellmer::Chat` client and launches a simple Shiny app interface with the chat. `chat_mod_ui()` and `chat_mod_server()` replicate the interface as a Shiny module, for easily adding a simple chat interface connected to a specific `ellmer::Chat` client. (#36)
-=======
-* `chat_append()`, `chat_append_message()` and `chat_clear()` now all work in Shiny modules without needing to namespace the `id` of the Chat component. (#37)
->>>>>>> de011379
 
 # shinychat 0.1.1
 
